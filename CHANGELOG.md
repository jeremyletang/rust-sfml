--- conflicted
+++ resolved
@@ -6,15 +6,12 @@
 - Examples for Vector3
 - Examples for Vector2
 - Examples for Rect
-<<<<<<< HEAD
 - Examples for Render Window
-=======
 - Examples for Font
 
 ### Changed
 - `window::clipboard::get_string()` now returns `String` instead of `&'static SfStr`
 - `Color` now has public fields, removed the unnecessary getter/setter methods.
->>>>>>> f2824f48
 
 ### Fixed
 - Update requirements in the crate documentation
