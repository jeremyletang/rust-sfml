[package]
name = "sfml"
description = "Rust binding for sfml"
version = "0.16.0"
authors = ["Jeremy Letang <letang.jeremy@gmail.com>"]
documentation = "https://docs.rs/sfml"
repository = "https://github.com/jeremyletang/rust-sfml"
license = "zlib-acknowledgement"
keywords = ["sfml", "multimedia", "game"]
readme = "README.md"
edition = "2021"
rust-version = "1.56"

[features]
default = ["graphics", "audio"]
<<<<<<< HEAD
window = ["csfml-window-sys", "bitflags", "widestring"]
graphics = ["window", "csfml-graphics-sys"]
audio = ["csfml-audio-sys"]
serde = ["dep:serde"]
# Used to skip running certain tests on CI, since it's running in a headless environment.
ci-headless = []

[dependencies.serde]
version = "1.0"
optional = true
=======
window = ["bitflags", "once_cell", "widestring"]
graphics = ["window"]
audio = []
# Used to skip running certain tests on CI, since it's running in a headless environment.
ci-headless = []

[dependencies]
num-traits = "0.2.15"
>>>>>>> 80d3cf0f

[dependencies.once_cell]
version = "1.7.2"
optional = true

[dependencies.widestring]
version = "0.5.1"
optional = true

[dependencies.bitflags]
version = "1.2.1"
optional = true

[dependencies.link-cplusplus]
version = "1.0"

[build-dependencies]
cc = "1.0.67"

[build-dependencies.bindgen]
version = "0.60.1"
default-features = false

[dev-dependencies]
rand = "0.8.3"
glu-sys = "0.1.4"

[lib]
name = "sfml"

[[example]]
name = "borrowed-resources"
required-features = ["graphics"]

[[example]]
name = "custom-drawable"
required-features = ["graphics"]

[[example]]
name = "custom-shape"
required-features = ["graphics"]

[[example]]
name = "custom-sound-stream"
required-features = ["audio"]

[[example]]
name = "mouse"
required-features = ["graphics"]

[[example]]
name = "music-stream"
required-features = ["audio"]

[[example]]
name = "pong"
required-features = ["graphics", "audio"]

[[example]]
name = "sound-capture"
required-features = ["audio"]

[[example]]
name = "sound"
required-features = ["audio"]

[[example]]
name = "unicode-text-entry"
required-features = ["graphics"]

[[example]]
name = "vertex-arrays"
required-features = ["graphics"]

[[example]]
name = "shader"
required-features = ["graphics"]

[[example]]
name = "custom-sound-recorder"
required-features = ["audio"]

[[example]]
name = "cursor"
required-features = ["graphics"]

[[example]]
name = "resource-holder"
required-features = ["graphics", "audio"]

[[example]]
name = "vertex-buffers"
required-features = ["graphics"]

[[example]]
name = "spritemark"
required-features = ["graphics"]

[[example]]
name = "opengl"
required-features = ["graphics"]

[workspace]<|MERGE_RESOLUTION|>--- conflicted
+++ resolved
@@ -13,27 +13,19 @@
 
 [features]
 default = ["graphics", "audio"]
-<<<<<<< HEAD
-window = ["csfml-window-sys", "bitflags", "widestring"]
-graphics = ["window", "csfml-graphics-sys"]
-audio = ["csfml-audio-sys"]
-serde = ["dep:serde"]
-# Used to skip running certain tests on CI, since it's running in a headless environment.
-ci-headless = []
-
-[dependencies.serde]
-version = "1.0"
-optional = true
-=======
 window = ["bitflags", "once_cell", "widestring"]
 graphics = ["window"]
 audio = []
+serde = ["dep:serde"]
 # Used to skip running certain tests on CI, since it's running in a headless environment.
 ci-headless = []
 
 [dependencies]
 num-traits = "0.2.15"
->>>>>>> 80d3cf0f
+
+[dependencies.serde]
+version = "1.0"
+optional = true
 
 [dependencies.once_cell]
 version = "1.7.2"
